--- conflicted
+++ resolved
@@ -155,35 +155,21 @@
         FIFOOverflows |= 0b00000001;
 
       ReadFIFOMonitorChannel(eMicCodecDMA, &FIFOOverflow, &FIFOOverThreshold, &FIFOUnderflow, &FIFOCount);				// read the mic FIFO Depth register
-<<<<<<< HEAD
+
       Word = Word*4;                                            // 4 samples per FIFO location
       wr_be_u16(UDPBuffer+33, FIFOCount);                       // mic samples
-=======
-      FIFOCount = FIFOCount*4;                                  // 4 samples per FIFO location
-      *(uint16_t *)(UDPBuffer+33) = htons(FIFOCount);                // mic samples
->>>>>>> 19daafa9
       if(FIFOOverThreshold)
         FIFOOverflows |= 0b00000010;
 
       ReadFIFOMonitorChannel(eTXDUCDMA, &FIFOOverflow, &FIFOOverThreshold, &FIFOUnderflow, &FIFOCount);				// read the DUC FIFO Depth register
-<<<<<<< HEAD
       Word = (Word*4)/3;                                        // 4/3 samples per FIFO location
       wr_be_u16(UDPBuffer+35, FIFOCount);                       // DUC samples
-=======
-      FIFOCount = (FIFOCount*4)/3;                              // 4/3 samples per FIFO location
-      *(uint16_t *)(UDPBuffer+35) = htons(FIFOCount);                // DUC samples
->>>>>>> 19daafa9
       if(FIFOUnderflow)
         FIFOOverflows |= 0b00000100;
 
       ReadFIFOMonitorChannel(eSpkCodecDMA, &FIFOOverflow, &FIFOOverThreshold, &FIFOUnderflow, &FIFOCount);				// read the speaker FIFO Depth register
-<<<<<<< HEAD
       Word = Word*2;                                            // 2 samples per FIFO location
       wr_be_u16(UDPBuffer+37, FIFOCount);                       // speaker samples
-=======
-      FIFOCount = FIFOCount*2;                                  // 2 samples per FIFO location
-      *(uint16_t *)(UDPBuffer+37) = htons(FIFOCount);                // speaker samples
->>>>>>> 19daafa9
       if(FIFOUnderflow)
         FIFOOverflows |= 0b00001000;
 
